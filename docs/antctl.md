# Antctl

Antctl is the command-line tool for Antrea. At the moment, antctl supports
running in two different modes:

* "controller mode": when run out-of-cluster or from within the Antrea
  Controller Pod, antctl can connect to the Antrea Controller and query
  information from it (e.g. the set of computed NetworkPolicies).
* "agent mode": when run from within an Antrea Agent Pod, antctl can connect to
  the Antrea Agent and query information local to that Agent (e.g. the set of
  computed NetworkPolicies received by that Agent from the Antrea Controller, as
  opposed to the entire set of computed policies).

## Table of Contents

<!-- toc -->
- [Installation](#installation)
- [Usage](#usage)
  - [Showing or changing log verbosity level](#showing-or-changing-log-verbosity-level)
  - [Collecting support information](#collecting-support-information)
  - [controllerinfo and agentinfo commands](#controllerinfo-and-agentinfo-commands)
  - [NetworkPolicy commands](#networkpolicy-commands)
    - [Mapping endpoints to NetworkPolicies](#mapping-endpoints-to-networkpolicies)
  - [Dumping Pod network interface information](#dumping-pod-network-interface-information)
  - [Dumping OVS flows](#dumping-ovs-flows)
  - [OVS packet tracing](#ovs-packet-tracing)
  - [Traceflow](#traceflow)
  - [Antctl Proxy](#antctl-proxy)
<!-- /toc -->

## Installation

The antctl binary is included in the Antrea Docker image
(`antrea/antrea-ubuntu`) which means that there is no need to install anything
to connect to the Antrea Agent. Simply exec into the antrea-agent container for
the appropriate antrea-agent Pod and run `antctl`:

```bash
kubectl exec -it ANTREA-AGENT_POD_NAME -n kube-system -c antrea-agent bash
> antctl help
```

Starting with Antrea release v0.5.0, we publish the antctl binaries for
different OS / CPU Architecture combinations. Head to the [releases
page](https://github.com/vmware-tanzu/antrea/releases) and download the
appropriate one for your machine. For example:

On Mac & Linux:

```bash
curl -Lo ./antctl "https://github.com/vmware-tanzu/antrea/releases/download/<TAG>/antctl-$(uname)-x86_64"
chmod +x ./antctl
mv ./antctl /some-dir-in-your-PATH/antctl
antctl version
```

For Linux, we also publish binaries for Arm-based systems.

On Windows, using PowerShell:

```powershell
Invoke-WebRequest -Uri https://github.com/vmware-tanzu/antrea/releases/download/<TAG>/antctl-windows-x86_64.exe -Outfile antctl.exe
Move-Item .\antctl.exe c:\some-dir-in-your-PATH\antctl.exe
antctl version
```

## Usage

To see the list of available commands and options, run `antctl help`. The list
will be different based on whether you are connecting to the Antrea Controller
or Agent.

When running out-of-cluster ("controller mode" only), antctl will look for your
kubeconfig file at `$HOME/.kube/config` by default. You can select a different
one by setting the `KUBECONFIG` environment variable or with `--kubeconfig`
(the latter taking precedence over the former).

The following sub-sections introduce a few commands which are useful for
troubleshooting the Antrea system.

### Showing or changing log verbosity level

Starting from version 0.10.0, Antrea supports showing or changing the log
verbosity level of Antrea Controller or Agent using the `antctl log-level`
command. The command can only run locally inside the `antrea-controller` or
`antrea-agent` container.

The following command prints the current log verbosity level:

```bash
antctl log-level
```

This command updates the log verbosity level (the `LEVEL` argument must be an
integer):

```bash
antctl log-level LEVEL
```

### Collecting support information

Starting with version 0.7.0, Antrea supports the `antctl supportbundle` command,
which can collect information from the cluster, the Antrea Controller and all
Antrea agents. This information is useful when trying to troubleshoot issues in
Kubernetes clusters using Antrea. In particular, when running the command
out-of-cluster, all the information can be collected under one single directory,
which you can upload and share when reporting issues on Github. Simply run the
command as follows:

```bash
antctl supportbundle [-d TARGET_DIR]
```

If you omit to provide a directory, antctl will create one in the current
working directory, using the current timestamp as a suffix. The command also
provides additional flags to filter the results: run `antctl supportbundle
--help` for the full list.

The collected support bundle will include the following (more information may be
included over time):

* cluster information: description of the different K8s resources in the cluster
  (Nodes, Deployments, etc.).
* Antrea Controller information: all the available logs (contents will vary
  based on the verbosity selected when running the controller) and state stored
  at the controller (e.g. computed NetworkPolicy objects).
* Antrea Agent information: all the available logs from the agent and the OVS
  daemons, network configuration of the Node (e.g. routes, iptables rules, OVS
  flows) and state stored at the agent (e.g. computed NetworkPolicy objects
  received from the controller).

**Be aware that the generated support bundle includes a lot of information,
  including logs, so please review the contents of the directory before sharing
  it on Github and ensure that you do not share anything sensitive.**

The `antctl supportbundle` command can also be run inside a Controller or Agent
Pod, in which case only local information will be collected.

### controllerinfo and agentinfo commands

`antctl` controller command `get controllerinfo` (or `get ci`) and agent command
`get agentinfo` (or `get ai`) print the runtime information of
`antrea-controller` and `antrea-agent` respectively.

```bash
antctl get controllerinfo
antctl get agentinfo
```

### NetworkPolicy commands

Both Antrea Controller and Agent support querying the NetworkPolicy objects in the Antrea
control plane API. The source of a control plane NetworkPolicy is the original policy resource
(K8s NetworkPolicy or Antrea-native Policy) from which the control plane NetworkPolicy was
derived.

- `antctl` `get networkpolicy` (or `get netpol`) command can print all
NetworkPolicies, a specified NetworkPolicy, or NetworkPolicies in a specified
Namespace.
- `get appliedtogroup` (or `get atg`) command can print all NetworkPolicy
AppliedToGroups (AppliedToGroup includes the Pods to which a NetworkPolicy is
applied), or a specified AppliedToGroup.
- `get addressgroup` (or `get ag`) command can print all NetworkPolicy
AddressGroups (AddressGroup defines source or destination addresses of
NetworkPolicy rules), or a specified AddressGroup.

Using the `json` or `yaml` antctl output format can print more information of
NetworkPolicy, AppliedToGroup, and AddressGroup, than using the default `table`
output format. The `NAME` of a control plane NetworkPolicy is the UID of its source
NetworkPolicy.

```bash
antctl get networkpolicy [NAME] [-n NAMESPACE] [-o yaml]
antctl get appliedtogroup [NAME] [-o yaml]
antctl get addressgroup [NAME] [-o yaml]
```

NetworkPolicy also supports `sort-by=effectivePriority` option, which can be used to
view the effective order in which the NetworkPolicies are evaluated. Antrea-native
NetworkPolicy ordering is documented [here](
antrea-network-policy.md#antrea-native-policy-ordering-based-on-priorities).

```bash
antctl get networkpolicy --sort-by=effectivePriority
```

Antrea Agent supports some extra `antctl` commands.

* Printing NetworkPolicies applied to a specific local Pod.

  ```bash
  antctl get networkpolicy -p POD -n NAMESPACE
  ```

* Printing NetworkPolicies with a specific source NetworkPolicy type.

  ```bash
  antctl get networkpolicy -T (K8sNP|ACNP|ANP)
  ```
  
* Printing NetworkPolicies with a specific source NetworkPolicy name.

  ```bash
  antctl get networkpolicy -S SOURCE_NAME [-n NAMESPACE]
  ```

#### Mapping endpoints to NetworkPolicies

`antctl` supports mapping a specific Pod to the NetworkPolicies which "select"
this Pod, either because they apply to the Pod directly or because one of their
policy rules selects the Pod.

```bash
antctl query endpoint -p POD [-n NAMESPACE]
```

If no Namespace is provided with `-n`, the command will default to the "default"
Namespace.

This command only works in "controller mode" and **as of now it can only be run
from inside the Antrea Controller Pod, and not from out-of-cluster**.

### Dumping Pod network interface information

`antctl` agent command `get podinterface` (or `get pi`) can dump network
interface information of all local Pods, or a specified local Pod, or local Pods
in the specified Namespace, or local Pods matching the specified Pod name.

```bash
antctl get podinterface [NAME] [-n NAMESPACE]
```

### Dumping OVS flows

Starting from version 0.6.0, Antrea Agent supports dumping Antrea OVS flows. The
`antctl` `get ovsflows` (or `get of`) command can dump all OVS flows, flows
added for a specified Pod, or flows added to realize a specified NetworkPolicy,
or flows in a specified OVS flow table.

```bash
antctl get ovsflows
antctl get ovsflows -p POD -n NAMESPACE
antctl get ovsflows --networkpolicy NETWORKPOLICY -n NAMESPACE
<<<<<<< HEAD
antctl get ovsflows -T TABLE
=======
antctl get ovsflows -T TABLE_A,TABLE_B
antctl get ovsflows -T TABLE_A,TABLE_B_NUM
antctl get ovsflows -T TABLE_A_NUM,TABLE_B_NUM
>>>>>>> 78b484c3
```

OVS flow tables can be specified using table names, or the table numbers.
`antctl get ovsflow --help` lists all Antrea flow tables. For more information
about Antrea OVS pipeline and flows, please refer to the [OVS pipeline doc](design/ovs-pipeline.md).

Example outputs of dumping Pod and NetworkPolicy OVS flows:

```bash
# Dump OVS flows of Pod "coredns-6955765f44-zcbwj"
$ antctl get of -p coredns-6955765f44-zcbwj -n kube-system
FLOW
table=classification, n_packets=513122, n_bytes=42615080, priority=190,in_port="coredns--d0c58e" actions=load:0x2->NXM_NX_REG0[0..15],resubmit(,10)
table=10, n_packets=513122, n_bytes=42615080, priority=200,ip,in_port="coredns--d0c58e",dl_src=52:bd:c6:e0:eb:c1,nw_src=172.100.1.7 actions=resubmit(,30)
table=10, n_packets=0, n_bytes=0, priority=200,arp,in_port="coredns--d0c58e",arp_spa=172.100.1.7,arp_sha=52:bd:c6:e0:eb:c1 actions=resubmit(,20)
table=80, n_packets=556468, n_bytes=166477824, priority=200,dl_dst=52:bd:c6:e0:eb:c1 actions=load:0x5->NXM_NX_REG1[],load:0x1->NXM_NX_REG0[16],resubmit(,90)
table=70, n_packets=0, n_bytes=0, priority=200,ip,dl_dst=aa:bb:cc:dd:ee:ff,nw_dst=172.100.1.7 actions=set_field:62:39:b4:e8:05:76->eth_src,set_field:52:bd:c6:e0:eb:c1->eth_dst,dec_ttl,resubmit(,80)

# Get NetworkPolicies applied to Pod "coredns-6955765f44-zcbwj"
$ antctl get netpol -p coredns-6955765f44-zcbwj -n kube-system
NAMESPACE   NAME     APPLIED-TO                           RULES
kube-system kube-dns 160ea6d7-0234-5d1d-8ea0-b703d0aa3b46 1

# Dump OVS flows of NetworkPolicy "kube-dns"
$ antctl get of --networkpolicy kube-dns -n kube-system
FLOW
table=90, n_packets=0, n_bytes=0, priority=190,conj_id=1,ip actions=resubmit(,105)
table=90, n_packets=0, n_bytes=0, priority=200,ip actions=conjunction(1,1/3)
table=90, n_packets=0, n_bytes=0, priority=200,ip,reg1=0x5 actions=conjunction(2,2/3),conjunction(1,2/3)
table=90, n_packets=0, n_bytes=0, priority=200,udp,tp_dst=53 actions=conjunction(1,3/3)
table=90, n_packets=0, n_bytes=0, priority=200,tcp,tp_dst=53 actions=conjunction(1,3/3)
table=90, n_packets=0, n_bytes=0, priority=200,tcp,tp_dst=9153 actions=conjunction(1,3/3)
table=100, n_packets=0, n_bytes=0, priority=200,ip,reg1=0x5 actions=drop
```

### OVS packet tracing

Starting from version 0.7.0, Antrea Agent supports tracing the OVS flows that a
specified packet traverses, leveraging the [OVS packet tracing tool](http://docs.openvswitch.org/en/latest/topics/tracing).

`antctl trace-packet` command starts a packet tracing operation.
`antctl help trace-packet` shows the usage of the command. This section lists a
few trace-packet command examples.

```bash
# Trace an IP packet between two Pods
antctl trace-packet -S ns1/pod1 -D ns2/pod2
# Trace a Service request from a local Pod
antctl trace-packet -S ns1/pod1 -D ns2/srv2 -f "tcp,tcp_dst=80"
# Trace the Service reply packet (assuming "ns2/pod2" is the Service backend Pod)
antctl trace-packet -D ns1/pod1 -S ns2/pod2 -f "tcp,tcp_src=80"
# Trace an IP packet from a Pod to gateway port
antctl trace-packet -S ns1/pod1 -D antrea-gw0
# Trace a UDP packet from a Pod to an IP address
antctl trace-packet -S ns1/pod1 -D 10.1.2.3 -f udp,udp_dst=1234
# Trace a UDP packet from an IP address to a Pod
antctl trace-packet -D ns1/pod1 -S 10.1.2.3 -f udp,udp_src=1234
# Trace an ARP request from a local Pod
antctl trace-packet -p ns1/pod1 -f arp,arp_spa=10.1.2.3,arp_sha=00:11:22:33:44:55,arp_tpa=10.1.2.1,dl_dst=ff:ff:ff:ff:ff:ff
```

Example outputs of tracing a UDP (DNS request) packet from a remote Pod to a
local (coredns) Pod:

```bash
$ antctl trace-packet -S default/web-client -D kube-system/coredns-6955765f44-zcbwj -f udp,udp_dst=53
result: |
  Flow: udp,in_port=1,vlan_tci=0x0000,dl_src=aa:bb:cc:dd:ee:ff,dl_dst=aa:bb:cc:dd:ee:ff,nw_src=172.100.2.11,nw_dst=172.100.1.7,nw_tos=0,nw_ecn=0,nw_ttl=64,tp_src=0,tp_dst=53

  bridge("br-int")
  ----------------
   0. in_port=1, priority 200, cookie 0x5e000000000000
      load:0->NXM_NX_REG0[0..15]
      resubmit(,30)
  30. ip, priority 200, cookie 0x5e000000000000
      ct(table=31,zone=65520)
      drop
       -> A clone of the packet is forked to recirculate. The forked pipeline will be resumed at table 31.
       -> Sets the packet to an untracked state, and clears all the conntrack fields.

  Final flow: unchanged
  Megaflow: recirc_id=0,eth,udp,in_port=1,nw_frag=no,tp_src=0x0/0xfc00
  Datapath actions: ct(zone=65520),recirc(0x53)

  ===============================================================================
  recirc(0x53) - resume conntrack with default ct_state=trk|new (use --ct-next to customize)
  ===============================================================================

  Flow: recirc_id=0x53,ct_state=new|trk,ct_zone=65520,eth,udp,in_port=1,vlan_tci=0x0000,dl_src=aa:bb:cc:dd:ee:ff,dl_dst=aa:bb:cc:dd:ee:ff,nw_src=172.100.2.11,nw_dst=172.100.1.7,nw_tos=0,nw_ecn=0,nw_ttl=64,tp_src=0,tp_dst=53

  bridge("br-int")
  ----------------
      thaw
          Resuming from table 31
  31. priority 0, cookie 0x5e000000000000
      resubmit(,40)
  40. priority 0, cookie 0x5e000000000000
      resubmit(,50)
  50. priority 0, cookie 0x5e000000000000
      resubmit(,60)
  60. priority 0, cookie 0x5e000000000000
      resubmit(,70)
  70. ip,dl_dst=aa:bb:cc:dd:ee:ff,nw_dst=172.100.1.7, priority 200, cookie 0x5e030000000000
      set_field:62:39:b4:e8:05:76->eth_src
      set_field:52:bd:c6:e0:eb:c1->eth_dst
      dec_ttl
      resubmit(,80)
  80. dl_dst=52:bd:c6:e0:eb:c1, priority 200, cookie 0x5e030000000000
      load:0x5->NXM_NX_REG1[]
      load:0x1->NXM_NX_REG0[16]
      resubmit(,90)
  90. conj_id=2,ip, priority 190, cookie 0x5e050000000000
      resubmit(,105)
  105. ct_state=+new+trk,ip, priority 190, cookie 0x5e000000000000
      ct(commit,table=110,zone=65520)
      drop
       -> A clone of the packet is forked to recirculate. The forked pipeline will be resumed at table 110.
       -> Sets the packet to an untracked state, and clears all the conntrack fields.

  Final flow: recirc_id=0x53,eth,udp,reg0=0x10000,reg1=0x5,in_port=1,vlan_tci=0x0000,dl_src=62:39:b4:e8:05:76,dl_dst=52:bd:c6:e0:eb:c1,nw_src=172.100.2.11,nw_dst=172.100.1.7,nw_tos=0,nw_ecn=0,nw_ttl=63,tp_src=0,tp_dst=53
  Megaflow: recirc_id=0x53,ct_state=+new-est-inv+trk,ct_mark=0,eth,udp,in_port=1,dl_src=aa:bb:cc:dd:ee:ff,dl_dst=aa:bb:cc:dd:ee:ff,nw_src=192.0.0.0/2,nw_dst=172.100.1.7,nw_ttl=64,nw_frag=no,tp_dst=53
  Datapath actions: set(eth(src=62:39:b4:e8:05:76,dst=52:bd:c6:e0:eb:c1)),set(ipv4(ttl=63)),ct(commit,zone=65520),recirc(0x54)

  ===============================================================================
  recirc(0x54) - resume conntrack with default ct_state=trk|new (use --ct-next to customize)
  ===============================================================================

  Flow: recirc_id=0x54,ct_state=new|trk,ct_zone=65520,eth,udp,reg0=0x10000,reg1=0x5,in_port=1,vlan_tci=0x0000,dl_src=62:39:b4:e8:05:76,dl_dst=52:bd:c6:e0:eb:c1,nw_src=172.100.2.11,nw_dst=172.100.1.7,nw_tos=0,nw_ecn=0,nw_ttl=63,tp_src=0,tp_dst=53

  bridge("br-int")
  ----------------
      thaw
          Resuming from table 110
  110. ip,reg0=0x10000/0x10000, priority 200, cookie 0x5e000000000000
      output:NXM_NX_REG1[]
       -> output port is 5

  Final flow: unchanged
  Megaflow: recirc_id=0x54,eth,ip,in_port=1,nw_frag=no
  Datapath actions: 3
```

### Traceflow

`antctl traceflow` command is used to start a traceflow and retrieve its result. After the
result is collected, the traceflow will be deleted. Users can also create a traceflow with
`kubectl`, but `antctl traceflow` offers a simpler approach.

The required options for this command
are `source` and `destination`, which consist of namespace and pod, service or IP. The command supports
yaml and json output. If users want a non blocking operation, an option: `--wait=false` can
be added to start the traceflow without waiting for result. Then, the deletion operation
will not be conducted. Besides, users can specify header protocol (ICMP, TCP and UDP),
source/destination ports and TCP flags.

For example:

```bash
$ antctl traceflow -S busybox0 -D busybox1
name: default-busybox0-to-default-busybox1-fpllngzi
phase: Succeeded
source: default/busybox0
destination: default/busybox1
results:
- node: antrea-linux-testbed7-1
  timestamp: 1596435607
  observations:
  - component: SpoofGuard
    action: Forwarded
  - component: Forwarding
    componentInfo: Output
    action: Delivered
```

### Antctl Proxy

Antctl can run as a reverse proxy for the Antrea API (Controller or arbitrary
Agent). Usage is very similar to `kubectl proxy` and the implementation is
essentially the same.

To run a reverse proxy for the Antrea Controller API, use:

```bash
antctl proxy --controller
````

To run a reverse proxy for the Antrea Agent API for the antrea-agent Pod running
on Node <TARGET_NODE>, use:

```bash
antctl proxy --agent-node
```

You can then access the API at `127.0.0.1:8001`. To implement this
functionality, antctl retrieves the Node IP address and API server port for the
Antrea Controller or for the specified Agent from the K8s API, and it proxies
all the requests received on `127.0.0.1:8001` directly to that IP / port. One
thing to keep in mind is that the TLS connection between the proxy and the
Antrea Agent or Controller will not be secure (no certificate verification), and
the proxy should be used for debugging only.

To see the full list of supported options, run `antctl proxy --help`.

This feature is useful if one wants to use the Go
[pprof](https://golang.org/pkg/net/http/pprof/) tool to collect runtime
profiling data about the Antrea components. Please refer to this
[document](troubleshooting.md#profiling-antrea-components) for more information.<|MERGE_RESOLUTION|>--- conflicted
+++ resolved
@@ -242,13 +242,9 @@
 antctl get ovsflows
 antctl get ovsflows -p POD -n NAMESPACE
 antctl get ovsflows --networkpolicy NETWORKPOLICY -n NAMESPACE
-<<<<<<< HEAD
-antctl get ovsflows -T TABLE
-=======
 antctl get ovsflows -T TABLE_A,TABLE_B
 antctl get ovsflows -T TABLE_A,TABLE_B_NUM
 antctl get ovsflows -T TABLE_A_NUM,TABLE_B_NUM
->>>>>>> 78b484c3
 ```
 
 OVS flow tables can be specified using table names, or the table numbers.
