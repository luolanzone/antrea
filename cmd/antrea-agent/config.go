--- conflicted
+++ resolved
@@ -120,18 +120,13 @@
 	// Flow export frequency should be greater than or equal to 1.
 	// Defaults to "12".
 	FlowExportFrequency uint `yaml:"flowExportFrequency,omitempty"`
-<<<<<<< HEAD
-=======
 	// Enable TLS communication from flow exporter to flow aggregator.
 	// Defaults to true.
 	EnableTLSToFlowAggregator bool `yaml:"enableTLSToFlowAggregator,omitempty"`
->>>>>>> 8290759a
 	// Provide the port range used by NodePortLocal. When the NodePortLocal feature is enabled, a port from that range will be assigned
 	// whenever a Pod's container defines a specific port to be exposed (each container can define a list of ports as pod.spec.containers[].ports),
 	// and all Node traffic directed to that port will be forwarded to the Pod.
 	NPLPortRange string `yaml:"nplPortRange,omitempty"`
-<<<<<<< HEAD
-=======
 	// Provide the address of Kubernetes apiserver, to override any value provided in kubeconfig or InClusterConfig.
 	// Defaults to "". It must be a host string, a host:port pair, or a URL to the base of the apiserver.
 	KubeAPIServerOverride string `yaml:"kubeAPIServerOverride,omitempty"`
@@ -139,5 +134,4 @@
 	TLSCipherSuites string `yaml:"tlsCipherSuites,omitempty"`
 	// TLS min version.
 	TLSMinVersion string `yaml:"tlsMinVersion,omitempty"`
->>>>>>> 8290759a
 }